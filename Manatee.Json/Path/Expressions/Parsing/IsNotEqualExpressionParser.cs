--- conflicted
+++ resolved
@@ -1,21 +1,16 @@
-﻿namespace Manatee.Json.Path.Expressions.Parsing
-{
-	internal class IsNotEqualExpressionParser : IJsonPathExpressionParser
-	{
-		public bool Handles(string input, int index)
-		{
-			return index + 1 < input.Length && input[index] == '!' && input[index + 1] == '=';
-		}
-<<<<<<< HEAD
-		public string TryParse<TIn>(string source, ref int index, out JsonPathExpression expression)
-=======
-
-		public string TryParse<T>(string source, ref int index, out ExpressionTreeNode<T> node)
->>>>>>> fc114b8c
-		{
-			index += 2;
-			expression = new OperatorExpression { Operator = JsonPathOperator.NotEqual };
-			return null;
-		}
-	}
+﻿namespace Manatee.Json.Path.Expressions.Parsing
+{
+	internal class IsNotEqualExpressionParser : IJsonPathExpressionParser
+	{
+		public bool Handles(string input, int index)
+		{
+			return index + 1 < input.Length && input[index] == '!' && input[index + 1] == '=';
+		}
+		public string TryParse<TIn>(string source, ref int index, out JsonPathExpression expression)
+		{
+			index += 2;
+			expression = new OperatorExpression { Operator = JsonPathOperator.NotEqual };
+			return null;
+		}
+	}
 }