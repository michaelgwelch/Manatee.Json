﻿namespace Manatee.Json.Path.Expressions.Parsing
{
	internal class SubtractExpressionParser : IJsonPathExpressionParser
	{
		public bool Handles(string input, int index)
		{
			// Negation is handled during the Shunting-yard Algorithm loop
			return input[index] == '-';
		}
<<<<<<< HEAD
		public string TryParse<TIn>(string source, ref int index, out JsonPathExpression expression)
=======

		public string TryParse<T>(string source, ref int index, out ExpressionTreeNode<T> node)
>>>>>>> fc114b8c
		{
			index++;
			expression = new OperatorExpression { Operator = JsonPathOperator.Subtract };
			return null;
		}
	}
}<|MERGE_RESOLUTION|>--- conflicted
+++ resolved
@@ -1,22 +1,18 @@
-﻿namespace Manatee.Json.Path.Expressions.Parsing
-{
-	internal class SubtractExpressionParser : IJsonPathExpressionParser
-	{
-		public bool Handles(string input, int index)
-		{
-			// Negation is handled during the Shunting-yard Algorithm loop
-			return input[index] == '-';
-		}
-<<<<<<< HEAD
-		public string TryParse<TIn>(string source, ref int index, out JsonPathExpression expression)
-=======
-
-		public string TryParse<T>(string source, ref int index, out ExpressionTreeNode<T> node)
->>>>>>> fc114b8c
-		{
-			index++;
-			expression = new OperatorExpression { Operator = JsonPathOperator.Subtract };
-			return null;
-		}
-	}
+﻿namespace Manatee.Json.Path.Expressions.Parsing
+{
+	internal class SubtractExpressionParser : IJsonPathExpressionParser
+	{
+		public bool Handles(string input, int index)
+		{
+			// Negation is handled during the Shunting-yard Algorithm loop
+			return input[index] == '-';
+		}
+
+		public string TryParse<TIn>(string source, ref int index, out JsonPathExpression expression)
+		{
+			index++;
+			expression = new OperatorExpression { Operator = JsonPathOperator.Subtract };
+			return null;
+		}
+	}
 }