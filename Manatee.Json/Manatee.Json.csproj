﻿<Project Sdk="Microsoft.NET.Sdk">
  <PropertyGroup>
    <TargetFrameworks>net45;netstandard1.3;netstandard2.0</TargetFrameworks>
    <GeneratePackageOnBuild>True</GeneratePackageOnBuild>
<<<<<<< HEAD
    <Description>Provides an intuitive approach to JSON, including its structure, serialization, JSON Schema, JSON Path, and JSON Patch.</Description>
    <Version>10.0.0</Version>
=======
    <Description>Provides an intuitive approach to JSON, including its structure, serialization, JSON Schema, JSON Path, JSON Pointer, and JSON Patch.</Description>
    <Version>9.9.5</Version>
>>>>>>> e53521ce
    <Copyright>Copyright © 2018 Little Crab Solutions</Copyright>
    <PackageLicenseUrl>https://github.com/gregsdennis/Manatee.Json/blob/master/LICENSE.txt</PackageLicenseUrl>
    <PackageProjectUrl>https://gregsdennis.github.io/Manatee.Json/</PackageProjectUrl>
    <PackageIconUrl>https://bytebucket.org/gregsdennis/manatee.json/wiki/Resources/Manatee-Json-Logo.png</PackageIconUrl>
    <RepositoryUrl>https://github.com/gregsdennis/Manatee.Json</RepositoryUrl>
    <PackageTags>json manatee parser serializer jsonpath jsonschema transform path schema linq-to-json jsonpointer pointer</PackageTags>
    <PackageReleaseNotes>See https://gregsdennis.github.io/Manatee.Json/release-notes.html</PackageReleaseNotes>
    <SignAssembly>True</SignAssembly>
    <AssemblyOriginatorKeyFile>Manatee.Json.snk</AssemblyOriginatorKeyFile>
<<<<<<< HEAD
    <FileVersion>10.0.0.0</FileVersion>
    <AssemblyVersion>10.0.0.0</AssemblyVersion>
=======
    <FileVersion>9.9.5.0</FileVersion>
    <AssemblyVersion>9.0.0.0</AssemblyVersion>
>>>>>>> e53521ce
    <Authors>gregsdennis</Authors>
    <Company>Little Crab Solutions</Company>
  </PropertyGroup>

  <PropertyGroup Condition="'$(TargetFramework)'=='net45'">
    <TargetFrameworkIdentifier>.NETFramework</TargetFrameworkIdentifier>
    <TargetFrameworkVersion>v4.5</TargetFrameworkVersion>
    <DefineConstants>NET45</DefineConstants>
  </PropertyGroup>
  <PropertyGroup Condition="'$(TargetFramework)'!='net45'">
    <TargetFrameworkIdentifier>.NETStandard</TargetFrameworkIdentifier>
  </PropertyGroup>

  <PropertyGroup>
    <DocumentationFile>bin\$(Configuration)\$(TargetFramework)\Manatee.Json.xml</DocumentationFile>
  </PropertyGroup>

  <ItemGroup Condition=" '$(TargetFramework)' == 'net45' ">
    <Reference Include="System.ComponentModel.DataAnnotations" />
    <Reference Include="System.Net.Http" />
    <PackageReference Include="System.ValueTuple" Version="4.4.0" />
  </ItemGroup>
  
  <ItemGroup Condition=" '$(TargetFramework)' == 'netstandard1.3' ">
    <PackageReference Include="System.ComponentModel.Annotations" Version="4.4.0" />
    <PackageReference Include="System.Dynamic.Runtime" Version="4.3.0" />
    <PackageReference Include="System.Reflection.Emit" Version="4.3.0" />
    <PackageReference Include="System.Reflection.Emit.ILGeneration" Version="4.3.0" />
    <PackageReference Include="System.ValueTuple" Version="4.4.0" />
  </ItemGroup>

  <ItemGroup Condition=" '$(TargetFramework)' == 'netstandard2.0' ">
    <PackageReference Include="System.ComponentModel.Annotations" Version="4.4.0" />
    <PackageReference Include="System.Net.Http" Version="4.3.0" />
    <PackageReference Include="System.Reflection.Emit" Version="4.3.0" />
    <PackageReference Include="System.ValueTuple" Version="4.4.0" />
  </ItemGroup>
</Project><|MERGE_RESOLUTION|>--- conflicted
+++ resolved
@@ -1,65 +1,55 @@
-﻿<Project Sdk="Microsoft.NET.Sdk">
-  <PropertyGroup>
-    <TargetFrameworks>net45;netstandard1.3;netstandard2.0</TargetFrameworks>
-    <GeneratePackageOnBuild>True</GeneratePackageOnBuild>
-<<<<<<< HEAD
-    <Description>Provides an intuitive approach to JSON, including its structure, serialization, JSON Schema, JSON Path, and JSON Patch.</Description>
-    <Version>10.0.0</Version>
-=======
-    <Description>Provides an intuitive approach to JSON, including its structure, serialization, JSON Schema, JSON Path, JSON Pointer, and JSON Patch.</Description>
-    <Version>9.9.5</Version>
->>>>>>> e53521ce
-    <Copyright>Copyright © 2018 Little Crab Solutions</Copyright>
-    <PackageLicenseUrl>https://github.com/gregsdennis/Manatee.Json/blob/master/LICENSE.txt</PackageLicenseUrl>
-    <PackageProjectUrl>https://gregsdennis.github.io/Manatee.Json/</PackageProjectUrl>
-    <PackageIconUrl>https://bytebucket.org/gregsdennis/manatee.json/wiki/Resources/Manatee-Json-Logo.png</PackageIconUrl>
-    <RepositoryUrl>https://github.com/gregsdennis/Manatee.Json</RepositoryUrl>
-    <PackageTags>json manatee parser serializer jsonpath jsonschema transform path schema linq-to-json jsonpointer pointer</PackageTags>
-    <PackageReleaseNotes>See https://gregsdennis.github.io/Manatee.Json/release-notes.html</PackageReleaseNotes>
-    <SignAssembly>True</SignAssembly>
-    <AssemblyOriginatorKeyFile>Manatee.Json.snk</AssemblyOriginatorKeyFile>
-<<<<<<< HEAD
-    <FileVersion>10.0.0.0</FileVersion>
-    <AssemblyVersion>10.0.0.0</AssemblyVersion>
-=======
-    <FileVersion>9.9.5.0</FileVersion>
-    <AssemblyVersion>9.0.0.0</AssemblyVersion>
->>>>>>> e53521ce
-    <Authors>gregsdennis</Authors>
-    <Company>Little Crab Solutions</Company>
-  </PropertyGroup>
-
-  <PropertyGroup Condition="'$(TargetFramework)'=='net45'">
-    <TargetFrameworkIdentifier>.NETFramework</TargetFrameworkIdentifier>
-    <TargetFrameworkVersion>v4.5</TargetFrameworkVersion>
-    <DefineConstants>NET45</DefineConstants>
-  </PropertyGroup>
-  <PropertyGroup Condition="'$(TargetFramework)'!='net45'">
-    <TargetFrameworkIdentifier>.NETStandard</TargetFrameworkIdentifier>
-  </PropertyGroup>
-
-  <PropertyGroup>
-    <DocumentationFile>bin\$(Configuration)\$(TargetFramework)\Manatee.Json.xml</DocumentationFile>
-  </PropertyGroup>
-
-  <ItemGroup Condition=" '$(TargetFramework)' == 'net45' ">
-    <Reference Include="System.ComponentModel.DataAnnotations" />
-    <Reference Include="System.Net.Http" />
-    <PackageReference Include="System.ValueTuple" Version="4.4.0" />
-  </ItemGroup>
-  
-  <ItemGroup Condition=" '$(TargetFramework)' == 'netstandard1.3' ">
-    <PackageReference Include="System.ComponentModel.Annotations" Version="4.4.0" />
-    <PackageReference Include="System.Dynamic.Runtime" Version="4.3.0" />
-    <PackageReference Include="System.Reflection.Emit" Version="4.3.0" />
-    <PackageReference Include="System.Reflection.Emit.ILGeneration" Version="4.3.0" />
-    <PackageReference Include="System.ValueTuple" Version="4.4.0" />
-  </ItemGroup>
-
-  <ItemGroup Condition=" '$(TargetFramework)' == 'netstandard2.0' ">
-    <PackageReference Include="System.ComponentModel.Annotations" Version="4.4.0" />
-    <PackageReference Include="System.Net.Http" Version="4.3.0" />
-    <PackageReference Include="System.Reflection.Emit" Version="4.3.0" />
-    <PackageReference Include="System.ValueTuple" Version="4.4.0" />
-  </ItemGroup>
+﻿<Project Sdk="Microsoft.NET.Sdk">
+  <PropertyGroup>
+    <TargetFrameworks>net45;netstandard1.3;netstandard2.0</TargetFrameworks>
+    <GeneratePackageOnBuild>True</GeneratePackageOnBuild>
+    <Description>Provides an intuitive approach to JSON, including its structure, serialization, JSON Schema, JSON Path, and JSON Patch.</Description>
+    <Version>10.0.0</Version>
+    <Copyright>Copyright © 2018 Little Crab Solutions</Copyright>
+    <PackageLicenseUrl>https://github.com/gregsdennis/Manatee.Json/blob/master/LICENSE.txt</PackageLicenseUrl>
+    <PackageProjectUrl>https://gregsdennis.github.io/Manatee.Json/</PackageProjectUrl>
+    <PackageIconUrl>https://bytebucket.org/gregsdennis/manatee.json/wiki/Resources/Manatee-Json-Logo.png</PackageIconUrl>
+    <RepositoryUrl>https://github.com/gregsdennis/Manatee.Json</RepositoryUrl>
+    <PackageTags>json manatee parser serializer jsonpath jsonschema transform path schema linq-to-json jsonpointer pointer</PackageTags>
+    <PackageReleaseNotes>See https://gregsdennis.github.io/Manatee.Json/release-notes.html</PackageReleaseNotes>
+    <SignAssembly>True</SignAssembly>
+    <AssemblyOriginatorKeyFile>Manatee.Json.snk</AssemblyOriginatorKeyFile>
+    <FileVersion>10.0.0.0</FileVersion>
+    <AssemblyVersion>10.0.0.0</AssemblyVersion>
+    <Authors>gregsdennis</Authors>
+    <Company>Little Crab Solutions</Company>
+  </PropertyGroup>
+
+  <PropertyGroup Condition="'$(TargetFramework)'=='net45'">
+    <TargetFrameworkIdentifier>.NETFramework</TargetFrameworkIdentifier>
+    <TargetFrameworkVersion>v4.5</TargetFrameworkVersion>
+    <DefineConstants>NET45</DefineConstants>
+  </PropertyGroup>
+  <PropertyGroup Condition="'$(TargetFramework)'!='net45'">
+    <TargetFrameworkIdentifier>.NETStandard</TargetFrameworkIdentifier>
+  </PropertyGroup>
+
+  <PropertyGroup>
+    <DocumentationFile>bin\$(Configuration)\$(TargetFramework)\Manatee.Json.xml</DocumentationFile>
+  </PropertyGroup>
+
+  <ItemGroup Condition=" '$(TargetFramework)' == 'net45' ">
+    <Reference Include="System.ComponentModel.DataAnnotations" />
+    <Reference Include="System.Net.Http" />
+    <PackageReference Include="System.ValueTuple" Version="4.4.0" />
+  </ItemGroup>
+  
+  <ItemGroup Condition=" '$(TargetFramework)' == 'netstandard1.3' ">
+    <PackageReference Include="System.ComponentModel.Annotations" Version="4.4.0" />
+    <PackageReference Include="System.Dynamic.Runtime" Version="4.3.0" />
+    <PackageReference Include="System.Reflection.Emit" Version="4.3.0" />
+    <PackageReference Include="System.Reflection.Emit.ILGeneration" Version="4.3.0" />
+    <PackageReference Include="System.ValueTuple" Version="4.4.0" />
+  </ItemGroup>
+
+  <ItemGroup Condition=" '$(TargetFramework)' == 'netstandard2.0' ">
+    <PackageReference Include="System.ComponentModel.Annotations" Version="4.4.0" />
+    <PackageReference Include="System.Net.Http" Version="4.3.0" />
+    <PackageReference Include="System.Reflection.Emit" Version="4.3.0" />
+    <PackageReference Include="System.ValueTuple" Version="4.4.0" />
+  </ItemGroup>
 </Project>