--- conflicted
+++ resolved
@@ -1,4 +1,3 @@
-<<<<<<< HEAD
 # 10.0.0
 
 *Released on XXXXXXXXXXXXXXXXXXXXXXXXXX*
@@ -35,10 +34,6 @@
 
 ### Functional changes
 
-# 9.9.3
-
-*Released on 12 Jul, 2018*
-=======
 # 9.9.4 & 9.9.5
 
 *Released on 23 August, 2018*
@@ -49,8 +44,7 @@
 
 # 9.9.3
 
-*Released on 13 July, 2018*
->>>>>>> e53521ce
+*Released on 12 Jul, 2018*
 
 <span id="patch">patch</span>
 
@@ -58,11 +52,7 @@
 
 # 9.9.2
 
-<<<<<<< HEAD
-*Released on 8 Jun, 2018*
-=======
 *Released on 13 July, 2018*
->>>>>>> e53521ce
 
 <span id="patch">patch</span> <span id="spec">spec</span>
 
